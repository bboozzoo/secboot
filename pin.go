--- conflicted
+++ resolved
@@ -81,155 +81,8 @@
 // (the now removed) createPinNVIndex function in order to execute the policy session required to change the authorization value.
 // The current authorization value must be provided via the oldAuth argument.
 //
-<<<<<<< HEAD
-// To prevent someone with knowledge of the owner authorization (which is empty unless someone has taken ownership of the TPM) from
-// resetting the PIN by just undefining and redifining a new NV index with the same properties, we need a way to prevent someone
-// from being able to create an index with the same name. To do this, we require the NV index to have been written to and only allow
-// the initial write with a signed authorization policy. Once initialized, the signing key that authorized the initial write is
-// discarded. This works because the name of the signing key is included in the authorization policy digest for the NV index, and the
-// authorization policy digest and attributes are included in the name of the NV index. Without the private part of the signing key,
-// it is impossible to create a new NV index with the same name, and so, if this NV index is undefined then it becomes impossible to
-// satisfy the authorization policy for the sealed key object to which it is associated.
-//
-// The NV index will be created with an authorization policy that permits TPM2_NV_Read and TPM2_PolicyNV without knowing the PIN,
-// and an authorization policy that permits TPM2_NV_Increment with a signed authorization policy, signed by the key associated with
-// updateKeyName.
-func createPinNVIndex(tpm *tpm2.TPMContext, handle tpm2.Handle, updateKeyName tpm2.Name, hmacSession tpm2.SessionContext) (*tpm2.NVPublic, tpm2.DigestList, error) {
-	initKey, err := ecdsa.GenerateKey(elliptic.P256(), rand.Reader)
-	if err != nil {
-		return nil, nil, xerrors.Errorf("cannot create signing key for initializing NV index: %w", err)
-	}
-
-	initKeyPublic := createTPMPublicAreaForECDSAKey(&initKey.PublicKey)
-	initKeyName, err := initKeyPublic.Name()
-	if err != nil {
-		return nil, nil, xerrors.Errorf("cannot compute name of signing key for initializing NV index: %w", err)
-	}
-
-	nameAlg := tpm2.HashAlgorithmSHA256
-
-	// The NV index requires 5 policies:
-	// - A policy for initializing the index, requiring an assertion signed with an ephemeral key so that the index cannot be recreated.
-	// - A policy for updating the index to revoke old dynamic authorization policies, requiring a signed assertion.
-	// - A policy for updating the authorization value (PIN / passphrase), requiring knowledge of the current authorization value.
-	// - A policy for reading the counter value without knowing the authorization value, as the value isn't secret.
-	// - A policy for using the counter value in a TPM2_PolicyNV assertion without knowing the authorization value.
-	var authPolicies tpm2.DigestList
-
-	// Compute a policy for initialization which requires an assertion signed with an ephemeral key (initKey)
-	trial, _ := tpm2.ComputeAuthPolicy(nameAlg)
-	trial.PolicyCommandCode(tpm2.CommandNVIncrement)
-	trial.PolicyNvWritten(false)
-	trial.PolicySigned(initKeyName, nil)
-	authPolicies = append(authPolicies, trial.GetDigest())
-
-	// Compute the remaining 4 post-initalization policies.
-	postInitAuthPolicies, err := computePinNVIndexPostInitAuthPolicies(nameAlg, updateKeyName)
-	if err != nil {
-		return nil, nil, xerrors.Errorf("cannot compute authorization policies: %w", err)
-	}
-	authPolicies = append(authPolicies, postInitAuthPolicies...)
-
-	trial, _ = tpm2.ComputeAuthPolicy(nameAlg)
-	trial.PolicyOR(authPolicies)
-
-	// Define the NV index
-	public := &tpm2.NVPublic{
-		Index:      handle,
-		NameAlg:    nameAlg,
-		Attrs:      tpm2.NVTypeCounter.WithAttrs(tpm2.AttrNVPolicyWrite | tpm2.AttrNVAuthRead | tpm2.AttrNVPolicyRead),
-		AuthPolicy: trial.GetDigest(),
-		Size:       8}
-
-	index, err := tpm.NVDefineSpace(tpm.OwnerHandleContext(), nil, public, hmacSession)
-	if err != nil {
-		return nil, nil, xerrors.Errorf("cannot define NV space: %w", err)
-	}
-
-	// NVDefineSpace was integrity protected, so we know that we have an index with the expected public area at the handle we specified
-	// at this point.
-
-	succeeded := false
-	defer func() {
-		if succeeded {
-			return
-		}
-		tpm.NVUndefineSpace(tpm.OwnerHandleContext(), index, hmacSession)
-	}()
-
-	// Begin a session to initialize the index.
-	policySession, err := tpm.StartAuthSession(nil, nil, tpm2.SessionTypePolicy, nil, nameAlg)
-	if err != nil {
-		return nil, nil, xerrors.Errorf("cannot begin policy session to initialize NV index: %w", err)
-	}
-	defer tpm.FlushContext(policySession)
-
-	// Compute a digest for signing with our key
-	signDigest := tpm2.HashAlgorithmSHA256
-	h := signDigest.NewHash()
-	h.Write(policySession.NonceTPM())
-	binary.Write(h, binary.BigEndian, int32(0))
-
-	// Sign the digest
-	sigR, sigS, err := ecdsa.Sign(rand.Reader, initKey, h.Sum(nil))
-	if err != nil {
-		return nil, nil, xerrors.Errorf("cannot provide signature for initializing NV index: %w", err)
-	}
-
-	// Load the public part of the key in to the TPM. There's no integrity protection for this command as if it's altered in
-	// transit then either the signature verification fails or the policy digest will not match the one associated with the NV
-	// index.
-	initKeyContext, err := tpm.LoadExternal(nil, initKeyPublic, tpm2.HandleEndorsement)
-	if err != nil {
-		return nil, nil, xerrors.Errorf("cannot load public part of key used to initialize NV index to the TPM: %w", err)
-	}
-	defer tpm.FlushContext(initKeyContext)
-
-	signature := tpm2.Signature{
-		SigAlg: tpm2.SigSchemeAlgECDSA,
-		Signature: tpm2.SignatureU{
-			Data: &tpm2.SignatureECDSA{
-				Hash:       signDigest,
-				SignatureR: sigR.Bytes(),
-				SignatureS: sigS.Bytes()}}}
-
-	// Execute the policy assertions
-	if err := tpm.PolicyCommandCode(policySession, tpm2.CommandNVIncrement); err != nil {
-		return nil, nil, xerrors.Errorf("cannot execute assertion to initialize NV index: %w", err)
-	}
-	if err := tpm.PolicyNvWritten(policySession, false); err != nil {
-		return nil, nil, xerrors.Errorf("cannot execute assertion to initialize NV index: %w", err)
-	}
-	if _, _, err := tpm.PolicySigned(initKeyContext, policySession, true, nil, nil, 0, &signature); err != nil {
-		return nil, nil, xerrors.Errorf("cannot execute assertion to initialize NV index: %w", err)
-	}
-	if err := tpm.PolicyOR(policySession, authPolicies); err != nil {
-		return nil, nil, xerrors.Errorf("cannot execute assertion to initialize NV index: %w", err)
-	}
-
-	// Initialize the index
-	if err := tpm.NVIncrement(index, index, policySession, hmacSession.IncludeAttrs(tpm2.AttrAudit)); err != nil {
-		return nil, nil, xerrors.Errorf("cannot initialize NV index: %w", err)
-	}
-
-	// The index has a different name now that it has been written, so update the public area we return so that it can be used
-	// to construct an authorization policy.
-	public.Attrs |= tpm2.AttrNVWritten
-
-	succeeded = true
-	return public, authPolicies, nil
-}
-
-// performPinChange changes the authorization value of the PIN NV index associated with the public argument. This requires the
-// authorization policy digests initially returned from createPinNVIndex in order to execute the policy session required to change
-// the authorization value. The current authorization value must be provided via the oldAuth argument.
-//
-// On success, the authorization value of the PIN NV index will be changed to newAuth.
-func performPinChange(tpm *tpm2.TPMContext, public *tpm2.NVPublic, authPolicies tpm2.DigestList, oldAuth, newAuth string, hmacSession tpm2.SessionContext) error {
-=======
 // On success, the authorization value of the counter will be changed to newAuth.
 func performPinChangeV0(tpm *tpm2.TPMContext, public *tpm2.NVPublic, authPolicies tpm2.DigestList, oldAuth, newAuth string, hmacSession tpm2.SessionContext) error {
->>>>>>> 27f1a2f0
 	index, err := tpm2.CreateNVIndexResourceContextFromPublic(public)
 	if err != nil {
 		return xerrors.Errorf("cannot create resource context for NV index: %w", err)

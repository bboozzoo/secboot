--- conflicted
+++ resolved
@@ -41,6 +41,7 @@
 var (
 	ComputeDbUpdate                          = computeDbUpdate
 	ComputeDynamicPolicy                     = computeDynamicPolicy
+	ComputePolicyORData                      = computePolicyORData
 	ComputeSecureBootPolicyDigests           = computeSecureBootPolicyDigests
 	ComputeStaticPolicy                      = computeStaticPolicy
 	CreatePinNVIndex                         = createPinNVIndex
@@ -71,25 +72,8 @@
 	WinCertTypeEfiGuid                       = winCertTypeEfiGuid
 )
 
-<<<<<<< HEAD
 // Alias some unexported types for testing. These are required in order to pass these between functions in tests, or to access
 // unexported members of some unexported types.
-=======
-var ComputeDynamicPolicy = computeDynamicPolicy
-var ComputePolicyORData = computePolicyORData
-var ComputeStaticPolicy = computeStaticPolicy
-var CreatePinNVIndex = createPinNVIndex
-var CreatePublicAreaForRSASigningKey = createPublicAreaForRSASigningKey
-var EnsureLockNVIndex = ensureLockNVIndex
-var ExecutePolicyORAssertions = executePolicyORAssertions
-var ExecutePolicySession = executePolicySession
-var IncrementDynamicPolicyCounter = incrementDynamicPolicyCounter
-var LockAccessToSealedKeysUntilTPMReset = lockAccessToSealedKeysUntilTPMReset
-var PerformPinChange = performPinChange
-var ReadAndValidateLockNVIndexPublic = readAndValidateLockNVIndexPublic
-var ReadDynamicPolicyCounter = readDynamicPolicyCounter
-
->>>>>>> eb9109b9
 type DynamicPolicyData dynamicPolicyData
 
 type EFISignatureData efiSignatureData

// -*- Mode: Go; indent-tabs-mode: t -*-

/*
 * Copyright (C) 2019 Canonical Ltd
 *
 * This program is free software: you can redistribute it and/or modify
 * it under the terms of the GNU General Public License version 3 as
 * published by the Free Software Foundation.
 *
 * This program is distributed in the hope that it will be useful,
 * but WITHOUT ANY WARRANTY; without even the implied warranty of
 * MERCHANTABILITY or FITNESS FOR A PARTICULAR PURPOSE.  See the
 * GNU General Public License for more details.
 *
 * You should have received a copy of the GNU General Public License
 * along with this program.  If not, see <http://www.gnu.org/licenses/>.
 *
 */

package secboot

import (
	"crypto/rsa"
	"io"

	"github.com/chrisccoulson/go-tpm2"
	"github.com/chrisccoulson/tcglog-parser"
)

// Export constants for testing
const (
	EkCertHandle        = ekCertHandle
	EkHandle            = ekHandle
	LockNVDataHandle    = lockNVDataHandle
	LockNVHandle        = lockNVHandle
	SanDirectoryNameTag = sanDirectoryNameTag
	SrkHandle           = srkHandle
)

// Export variables and unexported functions for testing
var (
	ComputeDbUpdate                          = computeDbUpdate
	ComputeDynamicPolicy                     = computeDynamicPolicy
	ComputeSecureBootPolicyDigests           = computeSecureBootPolicyDigests
	ComputeStaticPolicy                      = computeStaticPolicy
	CreatePinNVIndex                         = createPinNVIndex
	CreatePublicAreaForRSASigningKey         = createPublicAreaForRSASigningKey
	DecodeSecureBootDb                       = decodeSecureBootDb
	DecodeWinCertificate                     = decodeWinCertificate
	EkTemplate                               = ekTemplate
	EFICertTypePkcs7Guid                     = efiCertTypePkcs7Guid
	EFICertX509Guid                          = efiCertX509Guid
	EnsureLockNVIndex                        = ensureLockNVIndex
	ExecutePolicySession                     = executePolicySession
	IdentifyInitialOSLaunchVerificationEvent = identifyInitialOSLaunchVerificationEvent
	IncrementDynamicPolicyCounter            = incrementDynamicPolicyCounter
	LockAccessToSealedKeysUntilTPMReset      = lockAccessToSealedKeysUntilTPMReset
	LockNVIndexAttrs                         = lockNVIndexAttrs
	MakeDefaultEKTemplate                    = makeDefaultEKTemplate
	OidExtensionSubjectAltName               = oidExtensionSubjectAltName
	OidTcgAttributeTpmManufacturer           = oidTcgAttributeTpmManufacturer
	OidTcgAttributeTpmModel                  = oidTcgAttributeTpmModel
	OidTcgAttributeTpmVersion                = oidTcgAttributeTpmVersion
	OidTcgKpEkCertificate                    = oidTcgKpEkCertificate
	PerformPinChange                         = performPinChange
	ReadAndValidateLockNVIndexPublic         = readAndValidateLockNVIndexPublic
	ReadDynamicPolicyCounter                 = readDynamicPolicyCounter
	ReadShimVendorCert                       = readShimVendorCert
	SrkTemplate                              = srkTemplate
	WinCertTypePKCSSignedData                = winCertTypePKCSSignedData
	WinCertTypeEfiGuid                       = winCertTypeEfiGuid
)

<<<<<<< HEAD
// Alias some unexported types for testing. These are required in order to pass these between functions in tests, or to access
// unexported members of some unexported types.
type DynamicPolicyData struct {
	*dynamicPolicyData
}
=======
var ComputeDynamicPolicy = computeDynamicPolicy
var ComputeStaticPolicy = computeStaticPolicy
var CreatePinNVIndex = createPinNVIndex
var CreatePublicAreaForRSASigningKey = createPublicAreaForRSASigningKey
var EnsureLockNVIndex = ensureLockNVIndex
var ExecutePolicySession = executePolicySession
var IncrementDynamicPolicyCounter = incrementDynamicPolicyCounter
var LockAccessToSealedKeysUntilTPMReset = lockAccessToSealedKeysUntilTPMReset
var PerformPinChange = performPinChange
var ReadAndValidateLockNVIndexPublic = readAndValidateLockNVIndexPublic
var ReadDynamicPolicyCounter = readDynamicPolicyCounter

type DynamicPolicyData dynamicPolicyData
>>>>>>> 0485c300

func AsDynamicPolicyData(in *dynamicPolicyData) *DynamicPolicyData {
	return &DynamicPolicyData{in}
}

<<<<<<< HEAD
type EFISignatureData efiSignatureData

func (s *EFISignatureData) SignatureType() *tcglog.EFIGUID {
	return &s.signatureType
}
=======
type StaticPolicyData staticPolicyData
>>>>>>> 0485c300

func (s *EFISignatureData) Owner() *tcglog.EFIGUID {
	return &s.owner
}

<<<<<<< HEAD
func (s *EFISignatureData) Data() []byte {
	return s.data
}

type SecureBootVerificationEvent secureBootVerificationEvent

func (e *SecureBootVerificationEvent) Event() *tcglog.Event {
	return e.event
}

func (e *SecureBootVerificationEvent) ImageLoadEvent() *tcglog.Event {
	return e.imageLoadEvent
}

type StaticPolicyData struct {
	*staticPolicyData
}

func AsStaticPolicyData(in *staticPolicyData) *StaticPolicyData {
	return &StaticPolicyData{in}
}

type WinCertificate interface {
	ToWinCertificateAuthenticode() *WinCertificateAuthenticode
	ToWinCertificateUefiGuid() *WinCertificateUefiGuid
}

type WinCertificateAuthenticode winCertificateAuthenticode

func (c *winCertificateAuthenticode) ToWinCertificateAuthenticode() *WinCertificateAuthenticode {
	return (*WinCertificateAuthenticode)(c)
}

func (c *winCertificateAuthenticode) ToWinCertificateUefiGuid() *WinCertificateUefiGuid {
	return nil
}

type WinCertificateUefiGuid winCertificateUefiGuid

func (c *winCertificateUefiGuid) ToWinCertificateAuthenticode() *WinCertificateAuthenticode {
	return nil
}

func (c *winCertificateUefiGuid) ToWinCertificateUefiGuid() *WinCertificateUefiGuid {
	return (*WinCertificateUefiGuid)(c)
}

// Export some helpers for testing.
func AppendRootCAHash(h []byte) {
	rootCAHashes = append(rootCAHashes, h)
}

func GetWinCertificateType(cert winCertificate) uint16 {
	return cert.wCertificateType()
}

=======
>>>>>>> 0485c300
func InitTPMConnection(t *TPMConnection) error {
	return t.init()
}

func MockEfivarsPath(path string) (restore func()) {
	origPath := efivarsPath
	efivarsPath = path
	return func() {
		efivarsPath = origPath
	}
}

func MockEKTemplate(mock *tpm2.Public) (restore func()) {
	orig := ekTemplate
	ekTemplate = mock
	return func() {
		ekTemplate = orig
	}
}

func MockEventLogPath(path string) (restore func()) {
	origPath := eventLogPath
	eventLogPath = path
	return func() {
		eventLogPath = origPath
	}
}

type MockPolicyPCRParam struct {
	PCR     int
	Alg     tpm2.HashAlgorithmId
	Digests tpm2.DigestList
}

func NewDynamicPolicyComputeParams(key *rsa.PrivateKey, signAlg tpm2.HashAlgorithmId, mockPcrParams []MockPolicyPCRParam, policyCountIndexName tpm2.Name, policyCount uint64) *dynamicPolicyComputeParams {
	var pcrParams []policyPCRParam
	for _, p := range mockPcrParams {
		pcrParams = append(pcrParams, policyPCRParam{pcr: p.PCR, alg: p.Alg, digests: p.Digests})
	}
	return &dynamicPolicyComputeParams{
		key:                  key,
		signAlg:              signAlg,
		pcrParams:            pcrParams,
		policyCountIndexName: policyCountIndexName,
		policyCount:          policyCount}
}

func NewSecureBootProtectionParams(loadSequences []*EFIImageLoadEvent, signatureDbUpdateKeystores []string) *secureBootProtectionParams {
	return &secureBootProtectionParams{loadSequences: loadSequences, signatureDbUpdateKeystores: signatureDbUpdateKeystores}
}

func NewStaticPolicyComputeParams(key *rsa.PublicKey, pinIndexPub *tpm2.NVPublic, pinIndexAuthPolicies tpm2.DigestList, lockIndexName tpm2.Name) *staticPolicyComputeParams {
	return &staticPolicyComputeParams{key: key, pinIndexPub: pinIndexPub, pinIndexAuthPolicies: pinIndexAuthPolicies, lockIndexName: lockIndexName}
}

func SetOpenDefaultTctiFn(fn func() (io.ReadWriteCloser, error)) {
	openDefaultTcti = fn
}<|MERGE_RESOLUTION|>--- conflicted
+++ resolved
@@ -71,47 +71,20 @@
 	WinCertTypeEfiGuid                       = winCertTypeEfiGuid
 )
 
-<<<<<<< HEAD
 // Alias some unexported types for testing. These are required in order to pass these between functions in tests, or to access
 // unexported members of some unexported types.
-type DynamicPolicyData struct {
-	*dynamicPolicyData
-}
-=======
-var ComputeDynamicPolicy = computeDynamicPolicy
-var ComputeStaticPolicy = computeStaticPolicy
-var CreatePinNVIndex = createPinNVIndex
-var CreatePublicAreaForRSASigningKey = createPublicAreaForRSASigningKey
-var EnsureLockNVIndex = ensureLockNVIndex
-var ExecutePolicySession = executePolicySession
-var IncrementDynamicPolicyCounter = incrementDynamicPolicyCounter
-var LockAccessToSealedKeysUntilTPMReset = lockAccessToSealedKeysUntilTPMReset
-var PerformPinChange = performPinChange
-var ReadAndValidateLockNVIndexPublic = readAndValidateLockNVIndexPublic
-var ReadDynamicPolicyCounter = readDynamicPolicyCounter
+type DynamicPolicyData dynamicPolicyData
 
-type DynamicPolicyData dynamicPolicyData
->>>>>>> 0485c300
-
-func AsDynamicPolicyData(in *dynamicPolicyData) *DynamicPolicyData {
-	return &DynamicPolicyData{in}
-}
-
-<<<<<<< HEAD
 type EFISignatureData efiSignatureData
 
 func (s *EFISignatureData) SignatureType() *tcglog.EFIGUID {
 	return &s.signatureType
 }
-=======
-type StaticPolicyData staticPolicyData
->>>>>>> 0485c300
 
 func (s *EFISignatureData) Owner() *tcglog.EFIGUID {
 	return &s.owner
 }
 
-<<<<<<< HEAD
 func (s *EFISignatureData) Data() []byte {
 	return s.data
 }
@@ -126,13 +99,7 @@
 	return e.imageLoadEvent
 }
 
-type StaticPolicyData struct {
-	*staticPolicyData
-}
-
-func AsStaticPolicyData(in *staticPolicyData) *StaticPolicyData {
-	return &StaticPolicyData{in}
-}
+type StaticPolicyData staticPolicyData
 
 type WinCertificate interface {
 	ToWinCertificateAuthenticode() *WinCertificateAuthenticode
@@ -168,8 +135,6 @@
 	return cert.wCertificateType()
 }
 
-=======
->>>>>>> 0485c300
 func InitTPMConnection(t *TPMConnection) error {
 	return t.init()
 }

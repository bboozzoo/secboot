// -*- Mode: Go; indent-tabs-mode: t -*-

/*
 * Copyright (C) 2019 Canonical Ltd
 *
 * This program is free software: you can redistribute it and/or modify
 * it under the terms of the GNU General Public License version 3 as
 * published by the Free Software Foundation.
 *
 * This program is distributed in the hope that it will be useful,
 * but WITHOUT ANY WARRANTY; without even the implied warranty of
 * MERCHANTABILITY or FITNESS FOR A PARTICULAR PURPOSE.  See the
 * GNU General Public License for more details.
 *
 * You should have received a copy of the GNU General Public License
 * along with this program.  If not, see <http://www.gnu.org/licenses/>.
 *
 */

package secboot

import (
	"bytes"
	"crypto"
	"crypto/ecdsa"
	"crypto/rsa"
	"crypto/x509"
	"errors"
	"fmt"
	"hash"
	"io"
	"math/big"
	"os"

	"github.com/canonical/go-tpm2"
	"github.com/canonical/go-tpm2/mu"
	"github.com/snapcore/secboot/internal/tcg"
	"github.com/snapcore/snapd/osutil"
	"github.com/snapcore/snapd/osutil/sys"

	"golang.org/x/xerrors"

	"maze.io/x/crypto/afis"
)

const (
	currentMetadataVersion    uint32 = 1
	keyDataHeader             uint32 = 0x55534b24
	keyPolicyUpdateDataHeader uint32 = 0x55534b50
)

// AuthMode corresponds to an authentication mechanism.
type AuthMode uint8

const (
	AuthModeNone AuthMode = iota
	AuthModePIN
)

// TPMPolicyAuthKey corresponds to the private part of the key used for signing updates to the authorization policy for a sealed key.
type TPMPolicyAuthKey []byte

type sealedData struct {
	Key            []byte
	AuthPrivateKey TPMPolicyAuthKey
}

type afSplitDataRawHdr struct {
	Stripes uint32
	HashAlg tpm2.HashAlgorithmId
	Size    uint32
}

// afSlitDataRaw is the on-disk version of afSplitData.
type afSplitDataRaw struct {
	Hdr  afSplitDataRawHdr
	Data tpm2.RawBytes
}

func (d *afSplitDataRaw) Marshal(w io.Writer) (nbytes int, err error) {
	return tpm2.MarshalToWriter(w, d.Hdr, d.Data)
}

func (d *afSplitDataRaw) Unmarshal(r io.Reader) (nbytes int, err error) {
	var h afSplitDataRawHdr
	n, err := tpm2.UnmarshalFromReader(r, &h)
	nbytes += n
	if err != nil {
		return nbytes, xerrors.Errorf("cannot unmarshal header: %w", err)
	}

	data := make([]byte, h.Size)
	n, err = io.ReadFull(r, data)
	nbytes += n
	if err != nil {
		return nbytes, xerrors.Errorf("cannot read data: %w", err)
	}

	d.Hdr = h
	d.Data = data
	return
}

func (d *afSplitDataRaw) data() *afSplitData {
	return &afSplitData{
		stripes: d.Hdr.Stripes,
		hashAlg: d.Hdr.HashAlg,
		data:    d.Data}
}

// makeAfSplitDataRaw converts afSplitData to its on disk form.
func makeAfSplitDataRaw(d *afSplitData) *afSplitDataRaw {
	return &afSplitDataRaw{
		Hdr: afSplitDataRawHdr{
			Stripes: d.stripes,
			HashAlg: d.hashAlg,
			Size:    uint32(len(d.data))},
		Data: d.data}
}

// afSplitData is a container for data that has been passed through an Anti-Forensic Information Splitter, to support
// secure destruction of on-disk key material by increasing the size of the data stored and requiring every bit to survive
// in order to recover the original data.
type afSplitData struct {
	stripes uint32
	hashAlg tpm2.HashAlgorithmId
	data    []byte
}

// merge recovers the original data from this container.
func (d *afSplitData) merge() ([]byte, error) {
	if d.stripes < 1 {
		return nil, errors.New("invalid number of stripes")
	}
	if !d.hashAlg.Supported() {
		return nil, errors.New("unsupported digest algorithm")
	}
	return afis.MergeHash(d.data, int(d.stripes), func() hash.Hash { return d.hashAlg.NewHash() })
}

// makeAfSplitData passes the supplied data through an Anti-Forensic Information Splitter to increase the size of the data to at
// least the size specified by the minSz argument.
func makeAfSplitData(data []byte, minSz int, hashAlg tpm2.HashAlgorithmId) (*afSplitData, error) {
	stripes := uint32((minSz / len(data)) + 1)

	split, err := afis.SplitHash(data, int(stripes), func() hash.Hash { return hashAlg.NewHash() })
	if err != nil {
		return nil, err
	}

	return &afSplitData{stripes: stripes, hashAlg: hashAlg, data: split}, nil
}

func (d *afSplitData) Marshal(w io.Writer) (nbytes int, err error) {
	panic("cannot be marshalled")
}

func (d *afSplitData) Unmarshal(r io.Reader) (nbytes int, err error) {
	panic("cannot be unmarshalled")
}

// keyPolicyUpdateDataRaw_v0 is version 0 of the on-disk format of keyPolicyUpdateData.
type keyPolicyUpdateDataRaw_v0 struct {
	AuthKey        []byte
	CreationData   *tpm2.CreationData
	CreationTicket *tpm2.TkCreation
}

// keyPolicyUpdateData corresponds to the private part of a sealed key object that is required in order to create new dynamic
// authorization policies.
type keyPolicyUpdateData struct {
	version        uint32
	authKey        crypto.PrivateKey
	creationInfo   tpm2.Data
	creationData   *tpm2.CreationData
	creationTicket *tpm2.TkCreation
}

<<<<<<< HEAD
func (d *keyPolicyUpdateData) Marshal(w io.Writer) (nbytes int, err error) {
	panic("not implemented")
=======
func (d *keyPolicyUpdateData) Marshal(w io.Writer) error {
	raw := &keyPolicyUpdateDataRaw_v0{
		AuthKey:        x509.MarshalPKCS1PrivateKey(d.authKey),
		CreationData:   d.creationData,
		CreationTicket: d.creationTicket}
	_, err := mu.MarshalToWriter(w, d.version, raw)
	return err
>>>>>>> a3ed0181
}

func (d *keyPolicyUpdateData) Unmarshal(r mu.Reader) error {
	var version uint32
	if _, err := mu.UnmarshalFromReader(r, &version); err != nil {
		return xerrors.Errorf("cannot unmarshal version number: %w", err)
	}

	switch version {
	case 0:
		var raw keyPolicyUpdateDataRaw_v0
		if _, err := mu.UnmarshalFromReader(r, &raw); err != nil {
			return xerrors.Errorf("cannot unmarshal data: %w", err)
		}

		authKey, err := x509.ParsePKCS1PrivateKey(raw.AuthKey)
		if err != nil {
			return xerrors.Errorf("cannot parse dynamic authorization policy signing key: %w", err)
		}

		h := crypto.SHA256.New()
		if _, err := mu.MarshalToWriter(h, raw.AuthKey); err != nil {
			panic(fmt.Sprintf("cannot marshal dynamic authorization policy signing key: %v", err))
		}

		*d = keyPolicyUpdateData{
			version:        version,
			authKey:        authKey,
			creationInfo:   h.Sum(nil),
			creationData:   raw.CreationData,
			creationTicket: raw.CreationTicket}
	default:
		return fmt.Errorf("unexpected version number (%d)", version)
	}
	return nil
}

<<<<<<< HEAD
=======
// write serializes keyPolicyUpdateData to the provided io.Writer.
func (d *keyPolicyUpdateData) write(buf io.Writer) error {
	if d.version != currentMetadataVersion {
		return errors.New("writing old metadata versions is not supported")
	}

	if _, err := mu.MarshalToWriter(buf, keyPolicyUpdateDataHeader, d); err != nil {
		return err
	}

	return nil
}

>>>>>>> a3ed0181
// decodeKeyPolicyUpdateData deserializes keyPolicyUpdateData from the provided io.Reader.
func decodeKeyPolicyUpdateData(r io.Reader) (*keyPolicyUpdateData, error) {
	var header uint32
	if _, err := mu.UnmarshalFromReader(r, &header); err != nil {
		return nil, xerrors.Errorf("cannot unmarshal header: %w", err)
	}
	if header != keyPolicyUpdateDataHeader {
		return nil, fmt.Errorf("unexpected header (%d)", header)
	}

	var d keyPolicyUpdateData
	if _, err := mu.UnmarshalFromReader(r, &d); err != nil {
		return nil, xerrors.Errorf("cannot unmarshal data: %w", err)
	}

	return &d, nil
}

// keyDataRaw_v0 is version 0 of the on-disk format of keyDataRaw.
type keyDataRaw_v0 struct {
	KeyPrivate        tpm2.Private
	KeyPublic         *tpm2.Public
	AuthModeHint      AuthMode
	StaticPolicyData  *staticPolicyDataRaw_v0
	DynamicPolicyData *dynamicPolicyDataRaw_v0
}

// keyDataRaw_v1 is version 1 of the on-disk format of keyDataRaw.
type keyDataRaw_v1 struct {
	KeyPrivate        tpm2.Private
	KeyPublic         *tpm2.Public
	AuthModeHint      AuthMode
	StaticPolicyData  *staticPolicyDataRaw_v1
	DynamicPolicyData *dynamicPolicyDataRaw_v0
}

// keyData corresponds to the part of a sealed key object that contains the TPM sealed object and associated metadata required
// for executing authorization policy assertions.
type keyData struct {
	version           uint32
	keyPrivate        tpm2.Private
	keyPublic         *tpm2.Public
	authModeHint      AuthMode
	staticPolicyData  *staticPolicyData
	dynamicPolicyData *dynamicPolicyData
}

func (d *keyData) Marshal(w io.Writer) error {
	if _, err := mu.MarshalToWriter(w, d.version); err != nil {
		return xerrors.Errorf("cannot marshal version number: %w", err)
	}

	switch d.version {
	case 0:
		raw := keyDataRaw_v0{
			KeyPrivate:        d.keyPrivate,
			KeyPublic:         d.keyPublic,
			AuthModeHint:      d.authModeHint,
			StaticPolicyData:  makeStaticPolicyDataRaw_v0(d.staticPolicyData),
			DynamicPolicyData: makeDynamicPolicyDataRaw_v0(d.dynamicPolicyData)}
<<<<<<< HEAD
		n, err := tpm2.MarshalToWriter(w, raw)
		return nbytes + n, err
	case 1:
		var tmpW bytes.Buffer
		raw := keyDataRaw_v1{
			KeyPrivate:        d.keyPrivate,
			KeyPublic:         d.keyPublic,
			AuthModeHint:      d.authModeHint,
			StaticPolicyData:  makeStaticPolicyDataRaw_v1(d.staticPolicyData),
			DynamicPolicyData: makeDynamicPolicyDataRaw_v0(d.dynamicPolicyData)}
		if _, err := tpm2.MarshalToWriter(&tmpW, raw); err != nil {
			return 0, xerrors.Errorf("cannot marshal data: %w", err)
		}
		splitData, err := makeAfSplitData(tmpW.Bytes(), 128*1024, tpm2.HashAlgorithmSHA256)
		if err != nil {
			return 0, xerrors.Errorf("cannot split data: %w", err)
=======
		if _, err := mu.MarshalToWriter(w, raw); err != nil {
			return xerrors.Errorf("cannot marshal raw data: %w", err)
>>>>>>> a3ed0181
		}
		n, err := tpm2.MarshalToWriter(w, makeAfSplitDataRaw(splitData))
		return nbytes + n, err
	default:
<<<<<<< HEAD
		return 0, fmt.Errorf("unexpected version number (%d)", d.version)
	}
=======
		return fmt.Errorf("unexpected version number (%d)", d.version)
	}
	return nil
>>>>>>> a3ed0181
}

func (d *keyData) Unmarshal(r mu.Reader) error {
	var version uint32
	if _, err := mu.UnmarshalFromReader(r, &version); err != nil {
		return xerrors.Errorf("cannot unmarshal version number: %w", err)
	}

	switch version {
	case 0:
		var raw keyDataRaw_v0
		if _, err := mu.UnmarshalFromReader(r, &raw); err != nil {
			return xerrors.Errorf("cannot unmarshal data: %w", err)
		}
		*d = keyData{
			version:           version,
			keyPrivate:        raw.KeyPrivate,
			keyPublic:         raw.KeyPublic,
			authModeHint:      raw.AuthModeHint,
			staticPolicyData:  raw.StaticPolicyData.data(),
			dynamicPolicyData: raw.DynamicPolicyData.data()}
	case 1:
		var splitData afSplitDataRaw
		n, err := tpm2.UnmarshalFromReader(r, &splitData)
		nbytes += n
		if err != nil {
			return nbytes, xerrors.Errorf("cannot unmarshal split data: %w", err)
		}

		merged, err := splitData.data().merge()
		if err != nil {
			return nbytes, xerrors.Errorf("cannot merge data: %w", err)
		}

		var raw keyDataRaw_v1
		if _, err := tpm2.UnmarshalFromBytes(merged, &raw); err != nil {
			return nbytes, xerrors.Errorf("cannot unmarshal data: %w", err)
		}
		*d = keyData{
			version:           version,
			keyPrivate:        raw.KeyPrivate,
			keyPublic:         raw.KeyPublic,
			authModeHint:      raw.AuthModeHint,
			staticPolicyData:  raw.StaticPolicyData.data(),
			dynamicPolicyData: raw.DynamicPolicyData.data()}
	default:
		return fmt.Errorf("unexpected version number (%d)", version)
	}
	return nil
}

// load loads the TPM sealed object associated with this keyData in to the storage hierarchy of the TPM, and returns the newly
// created tpm2.ResourceContext.
func (d *keyData) load(tpm *tpm2.TPMContext, session tpm2.SessionContext) (tpm2.ResourceContext, error) {
	srkContext, err := tpm.CreateResourceContextFromTPM(tcg.SRKHandle)
	if err != nil {
		return nil, xerrors.Errorf("cannot create context for SRK: %w", err)
	}

	keyContext, err := tpm.Load(srkContext, d.keyPrivate, d.keyPublic, session)
	if err != nil {
		invalidObject := false
		switch {
		case tpm2.IsTPMParameterError(err, tpm2.AnyErrorCode, tpm2.CommandLoad, tpm2.AnyParameterIndex):
			invalidObject = true
		case tpm2.IsTPMError(err, tpm2.ErrorSensitive, tpm2.CommandLoad):
			invalidObject = true
		}
		if invalidObject {
			return nil, keyFileError{errors.New("cannot load sealed key object in to TPM: bad sealed key object or TPM owner changed")}
		}
		return nil, xerrors.Errorf("cannot load sealed key object in to TPM: %w", err)
	}

	return keyContext, nil
}

// validate performs some correctness checking on the provided keyData and authKey. On success, it returns the validated public area
// for the PCR policy counter.
func (d *keyData) validate(tpm *tpm2.TPMContext, authKey crypto.PrivateKey, session tpm2.SessionContext) (*tpm2.NVPublic, error) {
	if d.version > currentMetadataVersion {
		return nil, keyFileError{errors.New("invalid metadata version")}
	}

	sealedKeyTemplate := makeSealedKeyTemplate()

	keyPublic := d.keyPublic

	// Perform some initial checks on the sealed data object's public area
	if keyPublic.Type != sealedKeyTemplate.Type {
		return nil, keyFileError{errors.New("sealed key object has the wrong type")}
	}
	if keyPublic.Attrs != sealedKeyTemplate.Attrs {
		return nil, keyFileError{errors.New("sealed key object has the wrong attributes")}
	}

	// Load the sealed data object in to the TPM for integrity checking
	keyContext, err := d.load(tpm, session)
	if err != nil {
		return nil, err
	}
	// It's loaded ok, so we know that the private and public parts are consistent.
	tpm.FlushContext(keyContext)

	// Obtain a ResourceContext for the lock NV index and validate it.
	lockIndex, err := tpm.CreateResourceContextFromTPM(lockNVHandle)
	if err != nil {
		return nil, xerrors.Errorf("cannot create context for lock NV index: %v", err)
	}
	lockIndexPub, err := readAndValidateLockNVIndexPublic(tpm, lockIndex, session)
	if err != nil {
		return nil, xerrors.Errorf("cannot determine if NV index at %v is global lock index: %w", lockNVHandle, err)
	}
	if lockIndexPub == nil {
		return nil, xerrors.Errorf("NV index at %v is not a valid global lock index", lockNVHandle)
	}
	lockIndexName, err := lockIndexPub.Name()
	if err != nil {
		return nil, xerrors.Errorf("cannot compute lock NV index name: %w", err)
	}

	// Obtain a ResourceContext for the PCR policy counter. Go-tpm2 calls TPM2_NV_ReadPublic twice here. The second time is with a
	// session, and there is also verification that the returned public area is for the specified handle so that we know that the
	// returned ResourceContext corresponds to an actual entity on the TPM at the specified handle. This index is used for PCR policy
	// revocation, and also for PIN integration with v0 metadata only.
	pcrPolicyCounterHandle := d.staticPolicyData.pcrPolicyCounterHandle
	if (pcrPolicyCounterHandle != tpm2.HandleNull || d.version == 0) && pcrPolicyCounterHandle.Type() != tpm2.HandleTypeNVIndex {
		return nil, keyFileError{errors.New("PCR policy counter handle is invalid")}
	}

	var pcrPolicyCounter tpm2.ResourceContext
	if pcrPolicyCounterHandle != tpm2.HandleNull {
		pcrPolicyCounter, err = tpm.CreateResourceContextFromTPM(pcrPolicyCounterHandle, session.IncludeAttrs(tpm2.AttrAudit))
		if err != nil {
			if tpm2.IsResourceUnavailableError(err, pcrPolicyCounterHandle) {
				return nil, keyFileError{errors.New("PCR policy counter is unavailable")}
			}
			return nil, xerrors.Errorf("cannot create context for PCR policy counter: %w", err)
		}
	}

	var pcrPolicyRef tpm2.Nonce
	if d.version > 0 {
		pcrPolicyRef = computePcrPolicyRefFromCounterContext(pcrPolicyCounter)
	}

	// Validate the type and scheme of the dynamic authorization policy signing key.
	authPublicKey := d.staticPolicyData.authPublicKey
	authKeyName, err := authPublicKey.Name()
	if err != nil {
		return nil, keyFileError{xerrors.Errorf("cannot compute name of dynamic authorization policy key: %w", err)}
	}
	var expectedAuthKeyType tpm2.ObjectTypeId
	var expectedAuthKeyScheme tpm2.AsymSchemeId
	switch d.version {
	case 0:
		expectedAuthKeyType = tpm2.ObjectTypeRSA
		expectedAuthKeyScheme = tpm2.AsymSchemeRSAPSS
	default:
		expectedAuthKeyType = tpm2.ObjectTypeECC
		expectedAuthKeyScheme = tpm2.AsymSchemeECDSA
	}
	if authPublicKey.Type != expectedAuthKeyType {
		return nil, keyFileError{errors.New("public area of dynamic authorization policy signing key has the wrong type")}
	}
	authKeyScheme := authPublicKey.Params.AsymDetail().Scheme
	if authKeyScheme.Scheme != tpm2.AsymSchemeNull {
		if authKeyScheme.Scheme != expectedAuthKeyScheme {
			return nil, keyFileError{errors.New("dynamic authorization policy signing key has unexpected scheme")}
		}
		if authKeyScheme.Details.Any().HashAlg != authPublicKey.NameAlg {
			return nil, keyFileError{errors.New("dynamic authorization policy signing key algorithm must match name algorithm")}
		}
	}

	// Make sure that the static authorization policy data is consistent with the sealed key object's policy.
	trial, err := tpm2.ComputeAuthPolicy(keyPublic.NameAlg)
	if err != nil {
		return nil, keyFileError{xerrors.Errorf("cannot determine if static authorization policy matches sealed key object: %w", err)}
	}

	trial.PolicyAuthorize(pcrPolicyRef, authKeyName)
	if d.version == 0 {
		trial.PolicySecret(pcrPolicyCounter.Name(), nil)
	} else {
		// v1 metadata and later
		trial.PolicyAuthValue()
	}
	trial.PolicyNV(lockIndexName, nil, 0, tpm2.OpEq)

	if !bytes.Equal(trial.GetDigest(), keyPublic.AuthPolicy) {
		return nil, keyFileError{errors.New("the sealed key object's authorization policy is inconsistent with the associated metadata or persistent TPM resources")}
	}

	// Read the public area of the PCR policy counter
	var pcrPolicyCounterPub *tpm2.NVPublic
	if pcrPolicyCounter != nil {
		pcrPolicyCounterPub, _, err = tpm.NVReadPublic(pcrPolicyCounter, session.IncludeAttrs(tpm2.AttrAudit))
		if err != nil {
			return nil, xerrors.Errorf("cannot read public area of PCR policy counter: %w", err)
		}
	}

	// For v0 metadata, validate that the OR policy digests for the PCR policy counter match the public area of the index.
	if d.version == 0 {
		pcrPolicyCounterAuthPolicies := d.staticPolicyData.v0PinIndexAuthPolicies
		expectedPcrPolicyCounterAuthPolicies, err := computeV0PinNVIndexPostInitAuthPolicies(pcrPolicyCounterPub.NameAlg, authKeyName)
		if err != nil {
			return nil, keyFileError{xerrors.Errorf("cannot determine if PCR policy counter has a valid authorization policy: %w", err)}
		}
		if len(pcrPolicyCounterAuthPolicies)-1 != len(expectedPcrPolicyCounterAuthPolicies) {
			return nil, keyFileError{errors.New("unexpected number of OR policy digests for PCR policy counter")}
		}
		for i, expected := range expectedPcrPolicyCounterAuthPolicies {
			if !bytes.Equal(expected, pcrPolicyCounterAuthPolicies[i+1]) {
				return nil, keyFileError{errors.New("unexpected OR policy digest for PCR policy counter")}
			}
		}

		trial, _ = tpm2.ComputeAuthPolicy(pcrPolicyCounterPub.NameAlg)
		trial.PolicyOR(pcrPolicyCounterAuthPolicies)
		if !bytes.Equal(pcrPolicyCounterPub.AuthPolicy, trial.GetDigest()) {
			return nil, keyFileError{errors.New("PCR policy counter has unexpected authorization policy")}
		}
	}

	// At this point, we know that the sealed object is an object with an authorization policy created by this package and with
	// matching static metadata and persistent TPM resources.

<<<<<<< HEAD
	switch k := authKey.(type) {
	case *rsa.PrivateKey:
		goAuthPublicKey := rsa.PublicKey{
			N: new(big.Int).SetBytes(authPublicKey.Unique.RSA()),
			E: int(authPublicKey.Params.RSADetail().Exponent)}
		if k.E != goAuthPublicKey.E || k.N.Cmp(goAuthPublicKey.N) != 0 {
			return nil, keyFileError{errors.New("dynamic authorization policy signing private key doesn't match public key")}
=======
	if policyUpdateData == nil {
		// If we weren't passed a private data structure, we're done.
		return pinIndexPublic, nil
	}

	// Verify that the private data structure is bound to the key data structure.
	h := keyPublic.NameAlg.NewHash()
	if _, err := mu.MarshalToWriter(h, policyUpdateData.creationData); err != nil {
		panic(fmt.Sprintf("cannot marshal creation data: %v", err))
	}

	if _, _, err := tpm.CertifyCreation(nil, keyContext, nil, h.Sum(nil), nil, policyUpdateData.creationTicket, nil,
		session.IncludeAttrs(tpm2.AttrAudit)); err != nil {
		if tpm2.IsTPMParameterError(err, tpm2.ErrorTicket, tpm2.CommandCertifyCreation, 4) {
			return nil, keyFileError{errors.New("key data file and dynamic authorization policy update data file mismatch: invalid creation ticket")}
>>>>>>> a3ed0181
		}
	case *ecdsa.PrivateKey:
		if d.version == 0 {
			return nil, keyFileError{errors.New("unexpected dynamic authorization policy signing private key type")}
		}
		expectedX, expectedY := k.Curve.ScalarBaseMult(k.D.Bytes())
		if expectedX.Cmp(k.X) != 0 || expectedY.Cmp(k.Y) != 0 {
			return nil, keyFileError{errors.New("dynamic authorization policy signing private key doesn't match public key")}
		}
	case nil:
	default:
		return nil, keyFileError{errors.New("unexpected dynamic authorization policy signing private key type")}
	}

	return pcrPolicyCounterPub, nil
}

// write serializes keyData in to the provided io.Writer.
func (d *keyData) write(w io.Writer) error {
	if _, err := mu.MarshalToWriter(w, keyDataHeader, d); err != nil {
		return err
	}
	return nil
}

// writeToFileAtomic serializes keyData and writes it atomically to the file at the specified path.
func (d *keyData) writeToFileAtomic(dest string) error {
	f, err := osutil.NewAtomicFile(dest, 0600, 0, sys.UserID(osutil.NoChown), sys.GroupID(osutil.NoChown))
	if err != nil {
		return xerrors.Errorf("cannot create new atomic file: %w", err)
	}
	defer f.Cancel()

	if err := d.write(f); err != nil {
		return xerrors.Errorf("cannot write to temporary file: %w", err)
	}

	if err := f.Commit(); err != nil {
		return xerrors.Errorf("cannot atomically replace file: %w", err)
	}

	return nil
}

// decodeKeyData deserializes keyData from the provided io.Reader.
func decodeKeyData(r io.Reader) (*keyData, error) {
	var header uint32
	if _, err := mu.UnmarshalFromReader(r, &header); err != nil {
		return nil, xerrors.Errorf("cannot unmarshal header: %w", err)
	}
	if header != keyDataHeader {
		return nil, fmt.Errorf("unexpected header (%d)", header)
	}

	var d keyData
	if _, err := mu.UnmarshalFromReader(r, &d); err != nil {
		return nil, xerrors.Errorf("cannot unmarshal data: %w", err)
	}

	return &d, nil
}

type keyFileError struct {
	err error
}

func (e keyFileError) Error() string {
	return e.err.Error()
}

func (e keyFileError) Unwrap() error {
	return e.err
}

func isKeyFileError(err error) bool {
	var e keyFileError
	return xerrors.As(err, &e)
}

// decodeAndValidateKeyData will deserialize keyData from the provided io.Reader and then perform some correctness checking. On
// success, it returns the keyData, dynamic authorization policy signing key (if authData is provided) and the validated public area
// of the PCR policy counter index.
func decodeAndValidateKeyData(tpm *tpm2.TPMContext, keyFile io.Reader, authData interface{}, session tpm2.SessionContext) (*keyData, crypto.PrivateKey, *tpm2.NVPublic, error) {
	// Read the key data
	data, err := decodeKeyData(keyFile)
	if err != nil {
		return nil, nil, nil, keyFileError{xerrors.Errorf("cannot read key data: %w", err)}
	}

	var authKey crypto.PrivateKey

	switch a := authData.(type) {
	case io.Reader:
		// If we were called with an io.Reader, then we're expecting to load a legacy version-0 keydata and associated
		// private key file.
		policyUpdateData, err := decodeKeyPolicyUpdateData(a)
		if err != nil {
			return nil, nil, nil, keyFileError{xerrors.Errorf("cannot read dynamic policy update data: %w", err)}
		}
		if policyUpdateData.version != data.version {
			return nil, nil, nil, keyFileError{errors.New("mismatched metadata versions")}
		}
		authKey = policyUpdateData.authKey
	case TPMPolicyAuthKey:
		if len(a) > 0 {
			// If we were called with a byte slice, then we're expecting to load the current keydata version and the byte
			// slice is the private part of the elliptic auth key.
			authKey, err = createECDSAPrivateKeyFromTPM(data.staticPolicyData.authPublicKey, tpm2.ECCParameter(a))
			if err != nil {
				return nil, nil, nil, keyFileError{xerrors.Errorf("cannot create auth key: %w", err)}
			}
		}
	case nil:
	default:
		panic("invalid type")
	}

	pcrPolicyCounterPub, err := data.validate(tpm, authKey, session)
	if err != nil {
		return nil, nil, nil, xerrors.Errorf("cannot validate key data: %w", err)
	}

	return data, authKey, pcrPolicyCounterPub, nil
}

// SealedKeyObject corresponds to a sealed key data file and exists to provide access to some read only operations on the underlying
// file without having to read and deserialize the key data file more than once.
type SealedKeyObject struct {
	data *keyData
}

// Version returns the version number that this sealed key object was created with.
func (k *SealedKeyObject) Version() uint32 {
	return k.data.version
}

// AuthMode2F indicates the 2nd-factor authentication type for this sealed key object.
func (k *SealedKeyObject) AuthMode2F() AuthMode {
	return k.data.authModeHint
}

// PCRPolicyCounterHandle indicates the handle of the NV counter used for PCR policy revocation for this sealed key object (and for
// PIN integration for version 0 key files).
func (k *SealedKeyObject) PCRPolicyCounterHandle() tpm2.Handle {
	return k.data.staticPolicyData.pcrPolicyCounterHandle
}

// ReadSealedKeyObject loads a sealed key data file created by SealKeyToTPM from the specified path. If the file cannot be opened,
// a wrapped *os.PathError error is returned. If the key data file cannot be deserialized successfully, a InvalidKeyFileError error
// will be returned.
func ReadSealedKeyObject(path string) (*SealedKeyObject, error) {
	// Open the key data file
	f, err := os.Open(path)
	if err != nil {
		return nil, xerrors.Errorf("cannot open key data file: %w", err)
	}
	defer f.Close()

	data, err := decodeKeyData(f)
	if err != nil {
		return nil, InvalidKeyFileError{err.Error()}
	}

	return &SealedKeyObject{data: data}, nil
}<|MERGE_RESOLUTION|>--- conflicted
+++ resolved
@@ -74,31 +74,28 @@
 // afSlitDataRaw is the on-disk version of afSplitData.
 type afSplitDataRaw struct {
 	Hdr  afSplitDataRawHdr
-	Data tpm2.RawBytes
-}
-
-func (d *afSplitDataRaw) Marshal(w io.Writer) (nbytes int, err error) {
-	return tpm2.MarshalToWriter(w, d.Hdr, d.Data)
-}
-
-func (d *afSplitDataRaw) Unmarshal(r io.Reader) (nbytes int, err error) {
+	Data mu.RawBytes
+}
+
+func (d *afSplitDataRaw) Marshal(w io.Writer) error {
+	_, err := mu.MarshalToWriter(w, d.Hdr, d.Data)
+	return err
+}
+
+func (d *afSplitDataRaw) Unmarshal(r mu.Reader) error {
 	var h afSplitDataRawHdr
-	n, err := tpm2.UnmarshalFromReader(r, &h)
-	nbytes += n
-	if err != nil {
-		return nbytes, xerrors.Errorf("cannot unmarshal header: %w", err)
+	if _, err := mu.UnmarshalFromReader(r, &h); err != nil {
+		return xerrors.Errorf("cannot unmarshal header: %w", err)
 	}
 
 	data := make([]byte, h.Size)
-	n, err = io.ReadFull(r, data)
-	nbytes += n
-	if err != nil {
-		return nbytes, xerrors.Errorf("cannot read data: %w", err)
+	if _, err := io.ReadFull(r, data); err != nil {
+		return xerrors.Errorf("cannot read data: %w", err)
 	}
 
 	d.Hdr = h
 	d.Data = data
-	return
+	return nil
 }
 
 func (d *afSplitDataRaw) data() *afSplitData {
@@ -176,18 +173,8 @@
 	creationTicket *tpm2.TkCreation
 }
 
-<<<<<<< HEAD
-func (d *keyPolicyUpdateData) Marshal(w io.Writer) (nbytes int, err error) {
+func (d *keyPolicyUpdateData) Marshal(w io.Writer) error {
 	panic("not implemented")
-=======
-func (d *keyPolicyUpdateData) Marshal(w io.Writer) error {
-	raw := &keyPolicyUpdateDataRaw_v0{
-		AuthKey:        x509.MarshalPKCS1PrivateKey(d.authKey),
-		CreationData:   d.creationData,
-		CreationTicket: d.creationTicket}
-	_, err := mu.MarshalToWriter(w, d.version, raw)
-	return err
->>>>>>> a3ed0181
 }
 
 func (d *keyPolicyUpdateData) Unmarshal(r mu.Reader) error {
@@ -225,22 +212,6 @@
 	return nil
 }
 
-<<<<<<< HEAD
-=======
-// write serializes keyPolicyUpdateData to the provided io.Writer.
-func (d *keyPolicyUpdateData) write(buf io.Writer) error {
-	if d.version != currentMetadataVersion {
-		return errors.New("writing old metadata versions is not supported")
-	}
-
-	if _, err := mu.MarshalToWriter(buf, keyPolicyUpdateDataHeader, d); err != nil {
-		return err
-	}
-
-	return nil
-}
-
->>>>>>> a3ed0181
 // decodeKeyPolicyUpdateData deserializes keyPolicyUpdateData from the provided io.Reader.
 func decodeKeyPolicyUpdateData(r io.Reader) (*keyPolicyUpdateData, error) {
 	var header uint32
@@ -301,9 +272,9 @@
 			AuthModeHint:      d.authModeHint,
 			StaticPolicyData:  makeStaticPolicyDataRaw_v0(d.staticPolicyData),
 			DynamicPolicyData: makeDynamicPolicyDataRaw_v0(d.dynamicPolicyData)}
-<<<<<<< HEAD
-		n, err := tpm2.MarshalToWriter(w, raw)
-		return nbytes + n, err
+		if _, err := mu.MarshalToWriter(w, raw); err != nil {
+			return xerrors.Errorf("cannot marshal raw data: %w", err)
+		}
 	case 1:
 		var tmpW bytes.Buffer
 		raw := keyDataRaw_v1{
@@ -312,28 +283,20 @@
 			AuthModeHint:      d.authModeHint,
 			StaticPolicyData:  makeStaticPolicyDataRaw_v1(d.staticPolicyData),
 			DynamicPolicyData: makeDynamicPolicyDataRaw_v0(d.dynamicPolicyData)}
-		if _, err := tpm2.MarshalToWriter(&tmpW, raw); err != nil {
-			return 0, xerrors.Errorf("cannot marshal data: %w", err)
+		if _, err := mu.MarshalToWriter(&tmpW, raw); err != nil {
+			return xerrors.Errorf("cannot marshal raw data: %w", err)
 		}
 		splitData, err := makeAfSplitData(tmpW.Bytes(), 128*1024, tpm2.HashAlgorithmSHA256)
 		if err != nil {
-			return 0, xerrors.Errorf("cannot split data: %w", err)
-=======
-		if _, err := mu.MarshalToWriter(w, raw); err != nil {
-			return xerrors.Errorf("cannot marshal raw data: %w", err)
->>>>>>> a3ed0181
-		}
-		n, err := tpm2.MarshalToWriter(w, makeAfSplitDataRaw(splitData))
-		return nbytes + n, err
+			return xerrors.Errorf("cannot split data: %w", err)
+		}
+		if _, err := mu.MarshalToWriter(w, makeAfSplitDataRaw(splitData)); err != nil {
+			return xerrors.Errorf("cannot marshal split data: %w", err)
+		}
 	default:
-<<<<<<< HEAD
-		return 0, fmt.Errorf("unexpected version number (%d)", d.version)
-	}
-=======
 		return fmt.Errorf("unexpected version number (%d)", d.version)
 	}
 	return nil
->>>>>>> a3ed0181
 }
 
 func (d *keyData) Unmarshal(r mu.Reader) error {
@@ -357,20 +320,18 @@
 			dynamicPolicyData: raw.DynamicPolicyData.data()}
 	case 1:
 		var splitData afSplitDataRaw
-		n, err := tpm2.UnmarshalFromReader(r, &splitData)
-		nbytes += n
-		if err != nil {
-			return nbytes, xerrors.Errorf("cannot unmarshal split data: %w", err)
+		if _, err := mu.UnmarshalFromReader(r, &splitData); err != nil {
+			return xerrors.Errorf("cannot unmarshal split data: %w", err)
 		}
 
 		merged, err := splitData.data().merge()
 		if err != nil {
-			return nbytes, xerrors.Errorf("cannot merge data: %w", err)
+			return xerrors.Errorf("cannot merge data: %w", err)
 		}
 
 		var raw keyDataRaw_v1
-		if _, err := tpm2.UnmarshalFromBytes(merged, &raw); err != nil {
-			return nbytes, xerrors.Errorf("cannot unmarshal data: %w", err)
+		if _, err := mu.UnmarshalFromBytes(merged, &raw); err != nil {
+			return xerrors.Errorf("cannot unmarshal data: %w", err)
 		}
 		*d = keyData{
 			version:           version,
@@ -563,7 +524,6 @@
 	// At this point, we know that the sealed object is an object with an authorization policy created by this package and with
 	// matching static metadata and persistent TPM resources.
 
-<<<<<<< HEAD
 	switch k := authKey.(type) {
 	case *rsa.PrivateKey:
 		goAuthPublicKey := rsa.PublicKey{
@@ -571,23 +531,6 @@
 			E: int(authPublicKey.Params.RSADetail().Exponent)}
 		if k.E != goAuthPublicKey.E || k.N.Cmp(goAuthPublicKey.N) != 0 {
 			return nil, keyFileError{errors.New("dynamic authorization policy signing private key doesn't match public key")}
-=======
-	if policyUpdateData == nil {
-		// If we weren't passed a private data structure, we're done.
-		return pinIndexPublic, nil
-	}
-
-	// Verify that the private data structure is bound to the key data structure.
-	h := keyPublic.NameAlg.NewHash()
-	if _, err := mu.MarshalToWriter(h, policyUpdateData.creationData); err != nil {
-		panic(fmt.Sprintf("cannot marshal creation data: %v", err))
-	}
-
-	if _, _, err := tpm.CertifyCreation(nil, keyContext, nil, h.Sum(nil), nil, policyUpdateData.creationTicket, nil,
-		session.IncludeAttrs(tpm2.AttrAudit)); err != nil {
-		if tpm2.IsTPMParameterError(err, tpm2.ErrorTicket, tpm2.CommandCertifyCreation, 4) {
-			return nil, keyFileError{errors.New("key data file and dynamic authorization policy update data file mismatch: invalid creation ticket")}
->>>>>>> a3ed0181
 		}
 	case *ecdsa.PrivateKey:
 		if d.version == 0 {

--- conflicted
+++ resolved
@@ -141,20 +141,14 @@
 	key := make([]byte, 64)
 	rand.Read(key)
 
-<<<<<<< HEAD
 	run := func(t *testing.T, fn func(*TPMConnection, string, []byte)) error {
 		tpm, tcti := openTPMSimulatorForTesting(t)
 		defer func() {
 			tpm, _ = resetTPMSimulator(t, tpm, tcti)
 			closeTPM(t, tpm)
 		}()
-		if err := ProvisionTPM(tpm, ProvisionModeFull, nil); err != nil {
-			t.Errorf("ProvisionTPM failed: %v", err)
-=======
-	run := func(t *testing.T, tpm *TPMConnection, fn func(string, []byte)) error {
 		if err := tpm.EnsureProvisioned(ProvisionModeFull, nil); err != nil {
 			t.Errorf("EnsureProvisioned failed: %v", err)
->>>>>>> 414a9945
 		}
 		tpm, tcti = resetTPMSimulator(t, tpm, tcti)
 
